"""
Deploy this project in dev/stage/production.

Requires commander_ which is installed on the systems that need it.

.. _commander: https://github.com/oremj/commander
"""

import os
import sys

sys.path.append(os.path.dirname(os.path.abspath(__file__)))

from commander.deploy import task, hostgroups
import commander_settings as settings

th_service_src = "{0}/treeherder-service/".format(settings.SRC_DIR)
th_ui_src = "{0}/treeherder-ui/".format(settings.SRC_DIR)


@task
def update_code(ctx, tag):
    """Update the code to a specific git reference (tag/sha/etc)."""
    with ctx.lcd(th_service_src):
        ctx.local('git checkout %s' % tag)
        ctx.local('git pull -f')
        ctx.local('git submodule sync')
        ctx.local('git submodule update --init --recursive')
        ctx.local("find . -type f -name '*.pyc' -delete")

    with ctx.lcd(th_ui_src):
        ctx.local('git checkout %s' % tag)
        ctx.local('git pull -f')
        ctx.local('git submodule sync')
        ctx.local('git submodule update --init --recursive')
        ctx.local("find . -type f -name '*.pyc' -delete")


def update_assets(ctx):
    ctx.remote("{0}grunt build".format(th_ui_src))


def update_oauth_credentials(ctx):
    ctx.local("python2.6 manage.py export_project_credentials")


@task
def update_db(ctx):
    """Update the database schema, if necessary."""

    with ctx.lcd(th_service_src):
        ctx.local('python2.6 manage.py syncdb')
        ctx.local('python2.6 manage.py migrate')


@task
def checkin_changes(ctx):
    """Use the local, IT-written deploy script to check in changes."""
    ctx.local(settings.DEPLOY_SCRIPT)


@hostgroups(
    settings.WEB_HOSTGROUP, remote_kwargs={'ssh_key': settings.SSH_KEY})
def deploy_web_app(ctx):
    """Call the remote update script to push changes to webheads."""
    ctx.remote(settings.REMOTE_UPDATE_SCRIPT)

    # Make sure web assets are rebuilt when code is updated
    update_assets(ctx)

    # this is primarely for the persona ui
    ctx.remote("python2.6 manage.py collectstatic --noinput")

<<<<<<< HEAD
    ctx.remote( '{0}/service httpd graceful'.format(settings.SBIN_DIR) )
    ctx.remote( '{0}/supervisorctl restart gunicorn'.format(settings.BIN_DIR) )
=======
    ctx.remote('{0}/service httpd gracefull'.format(settings.SBIN_DIR))
    ctx.remote('{0}/supervisorctl restart gunicorn'.format(settings.BIN_DIR))
>>>>>>> 420ed3d0


@hostgroups(
    settings.CELERY_HOSTGROUP, remote_kwargs={'ssh_key': settings.SSH_KEY})
def deploy_workers(ctx):
    """Call the remote update script to push changes to workers."""
    ctx.remote(settings.REMOTE_UPDATE_SCRIPT)

    # Restarts celery worker on the celery hostgroup to listen to the
    # celery queues: log_parser_fail,log_parser
    ctx.remote(
        '{0}/supervisorctl restart celery_gevent'.format(settings.BIN_DIR))


def deploy_admin_node(ctx):

    # Restarts celery worker on the admin node listening to the
    # celery queues: default
    ctx.remote(
        '{0}/supervisorctl restart run_celery_worker'.format(settings.BIN_DIR))


@task
def update_info(ctx):
    """Write info about the current state to a publicly visible file."""
    with ctx.lcd(th_service_src):
        ctx.local('date')
        ctx.local('git branch')
        ctx.local('git log -3')
        ctx.local('git status')
        ctx.local('git submodule status')

        ctx.local('git rev-parse HEAD > webapp/media/revision')


@task
def pre_update(ctx, ref=settings.UPDATE_REF):
    """Update code to pick up changes to this file."""
    update_code(ref)


@task
def update(ctx):
    update_assets(ctx)
    update_db(ctx)
    update_oauth_credentials(ctx)


@task
def deploy(ctx):
    checkin_changes()
    deploy_web_app()
    deploy_workers()
    deploy_admin_node()
    update_info()<|MERGE_RESOLUTION|>--- conflicted
+++ resolved
@@ -71,13 +71,8 @@
     # this is primarely for the persona ui
     ctx.remote("python2.6 manage.py collectstatic --noinput")
 
-<<<<<<< HEAD
     ctx.remote( '{0}/service httpd graceful'.format(settings.SBIN_DIR) )
     ctx.remote( '{0}/supervisorctl restart gunicorn'.format(settings.BIN_DIR) )
-=======
-    ctx.remote('{0}/service httpd gracefull'.format(settings.SBIN_DIR))
-    ctx.remote('{0}/supervisorctl restart gunicorn'.format(settings.BIN_DIR))
->>>>>>> 420ed3d0
 
 
 @hostgroups(
