<nav class="navbar navbar-inverse navbar-fixed-top th-navbar">
<<<<<<< HEAD
    <div class="navbar-header">
        <a class="navbar-brand" href="#">Treeherder</a>
    </div>
    <div class="navbar-collapse collapse th-global-navbar">
        <!-- nav begin -->
        <span class="nav navbar-nav">
            <span class="btn-group"
                  ng-repeat="viewOption in ['jobs', 'timeline', 'machines']">
                <a class="btn btn-view-nav"
                   ng-class="{'active': (locationPath===viewOption)}"
                   href="#/{{viewOption}}">{{viewOption}}</a>
            </span>
        </span>
        <span class="pull-right">
            <span ng-show="user.is_staff">
                <span class="btn btn-view-nav"
                      ng-class="{'active': (isSheriffPanelShowing)}"
                      ng-click="isSheriffPanelShowing=!isSheriffPanelShowing"><span>Sheriffing</span>
                    <i class="glyphicon glyphicon-chevron-down lightgray"
                       ng-hide="isSheriffPanelShowing"></i>
                    <i class="glyphicon glyphicon-chevron-up lightgray"
                       ng-show="isSheriffPanelShowing"></i>
                </span>
            </span>
            <span class="btn btn-view-nav"
                  ng-class="{'active': (isRepoPanelShowing)}"
                  ng-click="isRepoPanelShowing=!isRepoPanelShowing"><span>repos</span>
                <i class="glyphicon glyphicon-chevron-down lightgray"
                   ng-hide="isRepoPanelShowing"></i>
                <i class="glyphicon glyphicon-chevron-up lightgray"
                   ng-show="isRepoPanelShowing"></i>
=======
    <div id="top-nav-main-panel">
        <div class="navbar-header">
            <a class="navbar-brand" href="#">Treeherder</a>
        </div>
        <div class="navbar-collapse collapse th-global-navbar">
            <!-- nav begin -->
            <span class="nav navbar-nav">
                <span class="btn-group"
                      ng-repeat="viewOption in ['jobs', 'timeline', 'machines']">
                    <a class="btn btn-view-nav"
                       ng-class="{'active': (locationPath===viewOption)}"
                       href="#/{{viewOption}}">{{viewOption}}</a>
                </span>
>>>>>>> 2f7bc79c
            </span>
            <span class="pull-right">
                <span class="btn btn-view-nav"
                      ng-class="{'active': (isRepoPanelShowing)}"
                      ng-click="isRepoPanelShowing=!isRepoPanelShowing"><span>repos</span>
                    <i class="glyphicon glyphicon-chevron-down lightgray"
                       ng-hide="isRepoPanelShowing"></i>
                    <i class="glyphicon glyphicon-chevron-up lightgray"
                       ng-show="isRepoPanelShowing"></i>
                </span>
                <span class="btn btn-view-nav"
                      ng-class="{'active': (isFilterPanelShowing)}"
                      ng-click="isFilterPanelShowing=!isFilterPanelShowing"><span>filters</span>
                    <i class="glyphicon glyphicon-chevron-down lightgray"
                       ng-hide="isFilterPanelShowing"></i>
                    <i class="glyphicon glyphicon-chevron-up lightgray"
                       ng-show="isFilterPanelShowing"></i>
                </span>
                <a class="btn btn-view-nav" href="help.html" target="_blank">help</a>
                <span class="nav-text white th-username">{{user.email}}</span>
                <persona-buttons></persona-buttons>
            </span>
<<<<<<< HEAD
            <a class="btn btn-view-nav" href="help.html" target="_blank">help</a>
            <span class="nav-text white th-username">{{user.email}}</span>

            <!--TODO: change this condition to enable the settings panel-->
            <span ng-show="false" class="btn btn-view-nav"
                  ng-class="{'active': (isSettingsPanelShowing)}"
                  ng-click="isSettingsPanelShowing=!isSettingsPanelShowing"><span>Settings</span>
                <i class="glyphicon glyphicon-chevron-down lightgray"
                   ng-hide="isSettingsPanelShowing"></i>
                <i class="glyphicon glyphicon-chevron-up lightgray"
                   ng-show="isSettingsPanelShowing"></i>
            </span>

            <persona-buttons></persona-buttons>
        </span>
=======
>>>>>>> 2f7bc79c

        </div>
        <ng-include class="watched-repo-navbar" src="'partials/thWatchedRepoPanel.html'" ng-show="locationPath==='jobs'">
        </ng-include>
    </div>
<<<<<<< HEAD
    <th-watched-repo-panel ng-show="locationPath==='jobs'"></th-watched-repo-panel>
    <div ng-show="isFilterPanelShowing">
        <th-status-filter-panel></th-status-filter-panel>
    </div>
    <th-repo-panel ng-show="isRepoPanelShowing"></th-repo-panel>
    <th-sheriff-panel ng-show="isSheriffPanelShowing"></th-sheriff-panel>
    <th-settings-panel ng-show="isSettingsPanelShowing"></th-settings-panel>
=======
    <ng-include src="'partials/thFilterPanel.html'" ng-show="isFilterPanelShowing"></ng-include>
    <ng-include src="'partials/thRepoPanel.html'" ng-show="isRepoPanelShowing"></ng-include>
>>>>>>> 2f7bc79c
</nav><|MERGE_RESOLUTION|>--- conflicted
+++ resolved
@@ -1,5 +1,4 @@
 <nav class="navbar navbar-inverse navbar-fixed-top th-navbar">
-<<<<<<< HEAD
     <div class="navbar-header">
         <a class="navbar-brand" href="#">Treeherder</a>
     </div>
@@ -24,33 +23,10 @@
                        ng-show="isSheriffPanelShowing"></i>
                 </span>
             </span>
-            <span class="btn btn-view-nav"
-                  ng-class="{'active': (isRepoPanelShowing)}"
-                  ng-click="isRepoPanelShowing=!isRepoPanelShowing"><span>repos</span>
-                <i class="glyphicon glyphicon-chevron-down lightgray"
-                   ng-hide="isRepoPanelShowing"></i>
-                <i class="glyphicon glyphicon-chevron-up lightgray"
-                   ng-show="isRepoPanelShowing"></i>
-=======
-    <div id="top-nav-main-panel">
-        <div class="navbar-header">
-            <a class="navbar-brand" href="#">Treeherder</a>
-        </div>
-        <div class="navbar-collapse collapse th-global-navbar">
-            <!-- nav begin -->
-            <span class="nav navbar-nav">
-                <span class="btn-group"
-                      ng-repeat="viewOption in ['jobs', 'timeline', 'machines']">
-                    <a class="btn btn-view-nav"
-                       ng-class="{'active': (locationPath===viewOption)}"
-                       href="#/{{viewOption}}">{{viewOption}}</a>
-                </span>
->>>>>>> 2f7bc79c
-            </span>
             <span class="pull-right">
                 <span class="btn btn-view-nav"
                       ng-class="{'active': (isRepoPanelShowing)}"
-                      ng-click="isRepoPanelShowing=!isRepoPanelShowing"><span>repos</span>
+                      ng-click="isRepoPanelShowing=!isRepoPanelShowing"><span>Repos</span>
                     <i class="glyphicon glyphicon-chevron-down lightgray"
                        ng-hide="isRepoPanelShowing"></i>
                     <i class="glyphicon glyphicon-chevron-up lightgray"
@@ -58,49 +34,32 @@
                 </span>
                 <span class="btn btn-view-nav"
                       ng-class="{'active': (isFilterPanelShowing)}"
-                      ng-click="isFilterPanelShowing=!isFilterPanelShowing"><span>filters</span>
+                      ng-click="isFilterPanelShowing=!isFilterPanelShowing"><span>Filters</span>
                     <i class="glyphicon glyphicon-chevron-down lightgray"
                        ng-hide="isFilterPanelShowing"></i>
                     <i class="glyphicon glyphicon-chevron-up lightgray"
                        ng-show="isFilterPanelShowing"></i>
                 </span>
-                <a class="btn btn-view-nav" href="help.html" target="_blank">help</a>
+                <a class="btn btn-view-nav" href="help.html" target="_blank">Help</a>
                 <span class="nav-text white th-username">{{user.email}}</span>
+                <!--TODO: change this condition to enable the settings panel-->
+                <span ng-show="false" class="btn btn-view-nav"
+                      ng-class="{'active': (isSettingsPanelShowing)}"
+                      ng-click="isSettingsPanelShowing=!isSettingsPanelShowing"><span>Settings</span>
+                    <i class="glyphicon glyphicon-chevron-down lightgray"
+                       ng-hide="isSettingsPanelShowing"></i>
+                    <i class="glyphicon glyphicon-chevron-up lightgray"
+                       ng-show="isSettingsPanelShowing"></i>
+                </span>
                 <persona-buttons></persona-buttons>
             </span>
-<<<<<<< HEAD
-            <a class="btn btn-view-nav" href="help.html" target="_blank">help</a>
-            <span class="nav-text white th-username">{{user.email}}</span>
 
-            <!--TODO: change this condition to enable the settings panel-->
-            <span ng-show="false" class="btn btn-view-nav"
-                  ng-class="{'active': (isSettingsPanelShowing)}"
-                  ng-click="isSettingsPanelShowing=!isSettingsPanelShowing"><span>Settings</span>
-                <i class="glyphicon glyphicon-chevron-down lightgray"
-                   ng-hide="isSettingsPanelShowing"></i>
-                <i class="glyphicon glyphicon-chevron-up lightgray"
-                   ng-show="isSettingsPanelShowing"></i>
-            </span>
-
-            <persona-buttons></persona-buttons>
-        </span>
-=======
->>>>>>> 2f7bc79c
 
         </div>
         <ng-include class="watched-repo-navbar" src="'partials/thWatchedRepoPanel.html'" ng-show="locationPath==='jobs'">
         </ng-include>
     </div>
-<<<<<<< HEAD
-    <th-watched-repo-panel ng-show="locationPath==='jobs'"></th-watched-repo-panel>
-    <div ng-show="isFilterPanelShowing">
-        <th-status-filter-panel></th-status-filter-panel>
-    </div>
-    <th-repo-panel ng-show="isRepoPanelShowing"></th-repo-panel>
-    <th-sheriff-panel ng-show="isSheriffPanelShowing"></th-sheriff-panel>
-    <th-settings-panel ng-show="isSettingsPanelShowing"></th-settings-panel>
-=======
+    <ng-include src="'partials/thSheriffPanel.html'" ng-show="isSheriffPanelShowing"></ng-include>
     <ng-include src="'partials/thFilterPanel.html'" ng-show="isFilterPanelShowing"></ng-include>
     <ng-include src="'partials/thRepoPanel.html'" ng-show="isRepoPanelShowing"></ng-include>
->>>>>>> 2f7bc79c
 </nav>