--- conflicted
+++ resolved
@@ -145,7 +145,6 @@
             text:templateTxt.text
             };
     }
-<<<<<<< HEAD
 
     var getClone = function(templateName){
         return cloneHtmlObjs[templateName];
@@ -155,8 +154,6 @@
         get:getClone
         };
 
-=======
-  };
 });
 
 treeherder.factory('BrowserId', function($http, $q, $log,  thServiceDomain){
@@ -230,5 +227,4 @@
         }
     }
     return browserid;
->>>>>>> ea9c3b46
 });