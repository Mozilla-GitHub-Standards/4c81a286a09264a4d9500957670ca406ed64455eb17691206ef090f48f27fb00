--- conflicted
+++ resolved
@@ -1,12 +1,4 @@
-<<<<<<< HEAD
 import time, urllib, urllib2, re, os, sys
-=======
-from __future__ import with_statement
-import time
-import urllib
-import re
-import os
->>>>>>> 6e98f20f
 import logging as log
 import cPickle as pickle
 from datetime import datetime
@@ -19,7 +11,6 @@
     import simplejson as json
 except ImportError:
     import json
-<<<<<<< HEAD
 
 from analyze import TalosAnalyzer
 
@@ -82,14 +73,6 @@
                 username=username, password=password)
         break
 
-=======
-from smtplib import SMTP
-from email.mime.multipart import MIMEMultipart
-from email.mime.text import MIMEText
-from analyze import TalosAnalyzer
-from string import Template
-
->>>>>>> 6e98f20f
 
 def shorten(url, login, apiKey, max_tries=10, sleep_time=30):
     params = {
@@ -117,7 +100,6 @@
         else:
             raise ValueError("Unknown error: %s" % data)
 
-
 def safe_shorten(url, login, apiKey):
     try:
         return shorten(url, login, apiKey)
@@ -127,11 +109,9 @@
         log.exception("Unable to shorten url %s", url)
         return url
 
-
 def avg(l):
     return sum(l) / float(len(l))
 
-<<<<<<< HEAD
 def bugs_from_comments(comments):
     """Finds things that look like bugs in comments and returns as a list of bug numbers.
 
@@ -148,10 +128,6 @@
     return retval
 
 def send_msg(fromaddr, subject, msg, addrs, headers={}):
-=======
-
-def send_msg(fromaddr, subject, msg, addrs, html=None, headers={}):
->>>>>>> 6e98f20f
     s = SMTP()
     s.connect()
 
@@ -166,12 +142,7 @@
         s.sendmail(fromaddr, [addr], m.as_string())
     s.quit()
 
-<<<<<<< HEAD
 class PushLog:
-=======
-
-class PushDater:
->>>>>>> 6e98f20f
     def __init__(self, filename, base_url):
         self.filename = filename
         self.base_url = base_url
@@ -225,7 +196,7 @@
         if len(to_query) > 0:
             log.debug("Fetching %i changesets", len(to_query))
             for i in range(0, len(to_query), 50):
-                chunk = to_query[i:i + 50]
+                chunk = to_query[i:i+50]
                 changesets = ["changeset=%s" % c for c in chunk]
                 base_url = self.base_url
                 url = "%s/%s/json-pushes?full=1&%s" % (base_url, repo_path, "&".join(changesets))
@@ -246,7 +217,6 @@
                         continue
         return retval
 
-<<<<<<< HEAD
     def getPushRange(self, branch, repo_path, from_, to_):
         key = "%s-%s" % (from_, to_)
         if branch not in self.pushes:
@@ -278,8 +248,6 @@
     def getChange(self, branch, rev):
         shortrev = rev[:12]
         return self.pushes[branch][rev]
-=======
->>>>>>> 6e98f20f
 
 class AnalysisRunner:
     def __init__(self, options, config):
@@ -388,12 +356,12 @@
         for machine_id in machine_ids:
             test_params.append((series.test_id, series.branch_id, machine_id))
 
-        test_params = json.dumps(test_params, separators=(",", ":"))
+        test_params = json.dumps(test_params, separators=(",",":"))
         #test_params = urllib.quote(test_params)
         base_url = self.config.get('main', 'base_graph_url')
         if d is not None:
-            start_time = d.timestamp - 24 * 3600
-            end_time = d.timestamp + 24 * 3600
+            start_time = d.timestamp - 24*3600
+            end_time = d.timestamp + 24*3600
             return "%(base_url)s/graph.html#tests=%(test_params)s&sel=%(start_time)s,%(end_time)s" % locals()
         else:
             return "%(base_url)s/graph.html#tests=%(test_params)s" % locals()
@@ -494,7 +462,6 @@
         if state == "machine":
             bad_machine_name = self.source.getMachineName(bad.machine_id)
             reason = "Suspected machine issue (%s)" % bad_machine_name
-<<<<<<< HEAD
             msg =  """\
 %(reason)s: %(test_name)s %(direction)s %(change).3g%% on %(os_name)s %(branch_name)s
     Previous: avg %(initial_value).3f stddev %(initial_stddev).3f
@@ -513,36 +480,6 @@
     Change  : %(delta)+.3f (%(change).3g%% / z=%(z_score).3f)
     Graph   : %(chart_url)s
 
-=======
-            if not html:
-                msg = """\
-%(reason)s: %(test_name)s %(direction)s %(change).3g%% on %(os_name)s %(branch_name)s
-    Previous results:
-        %(initial_value)s from build %(good_build_id)s of %(good_rev)s at %(good_build_time)s on %(good_machine_name)s
-    New results:
-        %(new_value)s from build %(bad_build_id)s of %(bad_rev)s at %(bad_build_time)s on %(bad_machine_name)s
-    %(chart_url)s
-""" % locals()
-            else:
-                chart_url_encoded = xml.sax.saxutils.quoteattr(chart_url)
-                hg_url_encoded = xml.sax.saxutils.quoteattr(hg_url)
-                msg = """\
-<p>%(reason)s: %(test_name)s <a href=%(chart_url_encoded)s>%(direction)s %(change).3g%%</a> on %(os_name)s %(branch_name)s</p>
-<p>Previous results: %(initial_value)s from build %(good_build_id)s of %(good_rev)s at %(good_build_time)s on %(good_machine_name)s</p>
-<p>New results: %(new_value)s from build %(bad_build_id)s of %(bad_rev)s at %(bad_build_time)s on %(bad_machine_name)s</p>
-
-<p>Suspected checkin range: <a href=%(hg_url_encoded)s>from %(good_rev)s to %(bad_rev)s</a></p>
-""" % locals()
-        else:
-            if not html:
-                msg = """\
-%(reason)s: %(test_name)s %(direction)s %(change).3g%% on %(os_name)s %(branch_name)s
-    Previous results:
-        %(initial_value)s from build %(good_build_id)s of %(good_rev)s at %(good_build_time)s on %(good_machine_name)s run # %(good_run_number)s
-    New results:
-        %(new_value)s from build %(bad_build_id)s of %(bad_rev)s at %(bad_build_time)s on %(bad_machine_name)s run # %(bad_run_number)s
-    %(chart_url)s%(hg_url)s
->>>>>>> 6e98f20f
 """ % locals()
             if hg_url:
                 msg += "Changeset range: %(hg_url)s\n\n" % locals()
@@ -760,47 +697,7 @@
                 headers['References'] = headers['In-Reply-To']
             else:
                 headers = {}
-<<<<<<< HEAD
             send_msg(self.config.get('main', 'from_email'), subject, msg, addresses, headers)
-=======
-            send_msg(self.config.get('main', 'from_email'), subject, msg, addresses, html, headers)
-
-    def outputJson(self):
-        warnings = {}
-        for s, d, state, skip, last_good in self.processed_data:
-            if state == "good" or last_good is None:
-                continue
-
-            if s.branch_name not in warnings:
-                warnings[s.branch_name] = {}
-            if s.os_name not in warnings[s.branch_name]:
-                warnings[s.branch_name][s.os_name] = {}
-            if s.test_name not in warnings[s.branch_name][s.os_name]:
-                warnings[s.branch_name][s.os_name][s.test_name] = []
-
-            warnings[s.branch_name][s.os_name][s.test_name].append(
-                dict(type=state,
-                    good=dict(
-                        build_id=last_good.buildid,
-                        machine_id=last_good.machine_id,
-                        timestamp=last_good.timestamp,
-                        time=last_good.time,
-                        revision=last_good.revision,
-                        value=last_good.value,
-                        ),
-                    bad=dict(
-                        build_id=d.buildid,
-                        machine_id=d.machine_id,
-                        timestamp=d.timestamp,
-                        time=d.time,
-                        revision=d.revision,
-                        value=d.value,
-                        )))
-        json_file = self.config.get('main', 'json')
-        if not os.path.exists(os.path.dirname(json_file)):
-            os.makedirs(os.path.dirname(json_file))
-        json.dump(warnings, open(json_file, "w"), sort_keys=True)
->>>>>>> 6e98f20f
 
     def outputDashboard(self):
         log.debug("Creating dashboard")
@@ -816,7 +713,7 @@
         now = time.asctime()
         fp.write("// Generated at %s\n" % now)
         fp.write("gFetchTime = ")
-        json.dump(now, fp, separators=(',', ':'))
+        json.dump(now, fp, separators=(',',':'))
         fp.write(";\n")
         fp.write("var gData = ")
         # Hackity hack
@@ -826,7 +723,7 @@
             json.encoder.FLOAT_REPR = lambda f: "%.8g" % f
         except:
             pass
-        json.dump(self.dashboard_data, fp, separators=(',', ':'), sort_keys=True)
+        json.dump(self.dashboard_data, fp, separators=(',',':'), sort_keys=True)
         try:
             json.encoder.FLOAT_REPR = repr
         except:
@@ -877,8 +774,8 @@
 
         title = "Talos Regression Graph for %(test_name)s on %(os_name)s %(branch_name)s" % locals()
 
-        html = html_template % dict(graph_file=os.path.basename(graph_file),
-                                    title=title)
+        html = html_template % dict(graph_file = os.path.basename(graph_file),
+                title=title)
         if not os.path.exists(graph_dir):
             os.makedirs(graph_dir)
             # Copy in the rest of the HTML as well
@@ -893,17 +790,12 @@
         if "inactive_machines" not in self.warning_history:
             self.warning_history['inactive_machines'] = {}
 
-<<<<<<< HEAD
         now = time.time()
         # Look back 2 weeks to find machines that are active
         initial_time = datetime.fromtimestamp(now - 14*24*3600)
         # Complain about anything that hasn't reported in 3 days
         cutoff = datetime.fromtimestamp(now - 3*24*3600)
         end_time = datetime.fromtimestamp(now)
-=======
-        # Complain about anything that hasn't reported in 48 hours
-        cutoff = time.time() - 48 * 3600
->>>>>>> 6e98f20f
 
         addresses = []
         if self.config.has_option('main', 'machine_emails'):
@@ -915,17 +807,10 @@
                 cutoff,
                 end_time):
 
-<<<<<<< HEAD
             # When did we last warn about this machine?
             if self.warning_history['inactive_machines'].get(machine_name, 0) < time.time() - 7*24*3600:
                 # If it was over a week ago, then send another warning
                 self.warning_history['inactive_machines'][machine_name] = time.time()
-=======
-                # When did we last warn about this machine?
-                if self.warning_history['inactive_machines'].get(machine_name, 0) < time.time() - 7 * 24 * 3600:
-                    # If it was over a week ago, then send another warning
-                    self.warning_history['inactive_machines'][machine_name] = time.time()
->>>>>>> 6e98f20f
 
                 subject = "Inactive machine: %s" % machine_name
                 msg = "Machine %s hasn't done any work since %s" % (
@@ -977,7 +862,7 @@
         log.debug("%.2f to fetch data", time.time() - t)
 
         # Add it to our dashboard data
-        sevenDaysAgo = time.time() - 7 * 24 * 60 * 60
+        sevenDaysAgo = time.time() - 7*24*60*60
         importantTests = []
         for t in re.split(r"(?<!\\),", self.config.get("dashboard", "tests")):
             t = t.replace("\\,", ",").strip()
@@ -1020,7 +905,7 @@
                 if machine_name.startswith("_"):
                     continue
                 results = _d[machine_name]['results']
-                values = [results[i + 1] for i in range(0, len(results), 2)]
+                values = [results[i+1] for i in range(0, len(results), 2)]
                 _d[machine_name]['stats'] = [avg(values), max(values), min(values)]
 
         self.updateTimes(s.branch_name, data)
@@ -1045,7 +930,7 @@
         last_err_good = None
         # Uncomment this for debugging!
         #cutoff = self.options.start_time
-        cutoff = time.time() - 7 * 24 * 3600
+        cutoff = time.time() - 7*24*3600
         series_data = []
         for d, state in analysis_gen:
             skip = False
@@ -1055,7 +940,6 @@
             if state != "good":
                 # Skip warnings about regressions we've already
                 # warned people about
-<<<<<<< HEAD
                 if (d.buildid, d.timestamp) in warnings:
                     skip = True
                 else:
@@ -1070,23 +954,6 @@
                         else:
                             # If it was over a week ago, then send another warning
                             self.warning_history['bad_machines'][machine_name] = time.time()
-=======
-                with self.lock:
-                    if (d.buildid, d.timestamp) in warnings:
-                        skip = True
-                    else:
-                        warnings.append((d.buildid, d.timestamp))
-                        if state == "machine":
-                            machine_name = self.source.getMachineName(d.machine_id)
-                            if 'bad_machines' not in self.warning_history:
-                                self.warning_history['bad_machines'] = {}
-                            # When did we last warn about this machine?
-                            if self.warning_history['bad_machines'].get(machine_name, 0) > time.time() - 7 * 24 * 3600:
-                                skip = True
-                            else:
-                                # If it was over a week ago, then send another warning
-                                self.warning_history['bad_machines'][machine_name] = time.time()
->>>>>>> 6e98f20f
 
                 if not last_err:
                     last_err = d
@@ -1120,49 +987,6 @@
         log.info("Fetching list of tests")
         series = self.loadSeries()
         self.done = False
-<<<<<<< HEAD
-=======
-
-        def runner():
-            while not self.done:
-                try:
-                    with self.lock:
-                        if not series:
-                            break
-                        s = series.pop()
-                    self.handleSeries(s)
-                except KeyboardInterrupt:
-                    print "Exiting..."
-                    self.done = True
-                    break
-
-        if False:
-            threads = []
-            for i in range(1):
-                t = threading.Thread(target=runner)
-                t.start()
-                threads.append(t)
-
-            while not self.done:
-                try:
-                    alldone = True
-                    for t in threads:
-                        if t.isAlive():
-                            alldone = False
-                            break
-                    if alldone:
-                        self.done = True
-                    else:
-                        time.sleep(5)
-                except KeyboardInterrupt:
-                    print "Exiting..."
-                    self.done = True
-
-            for t in threads:
-                t.join()
-        else:
-            runner()
->>>>>>> 6e98f20f
 
         while not self.done:
             if not series:
@@ -1211,16 +1035,16 @@
     parser.add_option("", "--catchup", dest="catchup", action="store_true", help="Don't output any warnings, just process data")
 
     parser.set_defaults(
-            branches=[],
-            tests=[],
-            start_time=time.time() - 30 * 24 * 3600,
-            verbosity=log.INFO,
-            output=None,
-            json=None,
-            addresses=[],
-            machine_addresses=[],
-            config="analysis.cfg",
-            catchup=False,
+            branches = [],
+            tests = [],
+            start_time = time.time() - 30*24*3600,
+            verbosity = log.INFO,
+            output = None,
+            json = None,
+            addresses = [],
+            machine_addresses = [],
+            config = "analysis.cfg",
+            catchup = False,
             )
 
     options, args = parser.parse_args()
@@ -1235,9 +1059,9 @@
     config.read([options.config])
 
     if options.addresses:
-        config.set('main', 'regression_emails', ",".join(options.addresses))
+        config.set('main', 'regression_emails', ",".join(option.addresses))
     if options.machine_addresses:
-        config.set('main', 'machine_emails', ",".join(options.machine_addresses))
+        config.set('main', 'machine_emails', ",".join(option.machine_addresses))
 
     vars = os.environ.copy()
     vars['sys_prefix'] = sys.prefix
