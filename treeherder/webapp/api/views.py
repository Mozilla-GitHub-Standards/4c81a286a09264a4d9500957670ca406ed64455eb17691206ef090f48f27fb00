--- conflicted
+++ resolved
@@ -14,11 +14,14 @@
 from django.contrib.auth.models import User
 
 from treeherder.model import models
-<<<<<<< HEAD
-from treeherder.model.derived import (TreeherderModelBase, JobsModel,
-                                        DatasetNotFoundError, ObjectNotFoundException)
+
+from treeherder.model.derived import (JobsModel, DatasetNotFoundError,
+                                      ObjectNotFoundException)
+
+from treeherder.webapp.api.utils import UrlQueryFilter
 
 from treeherder.etl.mixins import OAuthLoaderMixin
+
 
 def oauth_required(func):
 
@@ -60,11 +63,6 @@
                 }
 
             return Response(json.dumps(msg), 403)
-=======
-from treeherder.model.derived import (JobsModel, DatasetNotFoundError,
-                                      ObjectNotFoundException)
-from treeherder.webapp.api.utils import UrlQueryFilter
->>>>>>> ad30a40c
 
         scheme = 'http'
         if 'https' in request.build_absolute_uri():
